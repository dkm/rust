--- conflicted
+++ resolved
@@ -6,13 +6,8 @@
     }
 
     fn chase_cat() {
-<<<<<<< HEAD
         for uint::range(0u, 10u) |i| {
-            let p: &static.mut uint = &mut self.food; //! ERROR mismatched types
-=======
-        uint::range(0u, 10u) { |i|
             let p: &static.mut uint = &mut self.food; //~ ERROR mismatched types
->>>>>>> 29eb788b
             *p = 3u;
         }
     }
