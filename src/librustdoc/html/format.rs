// Copyright 2013-2014 The Rust Project Developers. See the COPYRIGHT
// file at the top-level directory of this distribution and at
// http://rust-lang.org/COPYRIGHT.
//
// Licensed under the Apache License, Version 2.0 <LICENSE-APACHE or
// http://www.apache.org/licenses/LICENSE-2.0> or the MIT license
// <LICENSE-MIT or http://opensource.org/licenses/MIT>, at your
// option. This file may not be copied, modified, or distributed
// except according to those terms.

//! HTML formatting module
//!
//! This module contains a large number of `fmt::String` implementations for
//! various types in `rustdoc::clean`. These implementations all currently
//! assume that HTML output is desired, although it may be possible to redesign
//! them in the future to instead emit any format desired.

use std::fmt;
use std::iter::repeat;

use syntax::ast;
use syntax::ast_util;

use clean;
use stability_summary::ModuleSummary;
use html::item_type::ItemType;
use html::render;
use html::render::{cache, CURRENT_LOCATION_KEY};

/// Helper to render an optional visibility with a space after it (if the
/// visibility is preset)
#[derive(Copy)]
pub struct VisSpace(pub Option<ast::Visibility>);
/// Similarly to VisSpace, this structure is used to render a function style with a
/// space after it.
#[derive(Copy)]
pub struct UnsafetySpace(pub ast::Unsafety);
/// Wrapper struct for properly emitting a method declaration.
pub struct Method<'a>(pub &'a clean::SelfTy, pub &'a clean::FnDecl);
/// Similar to VisSpace, but used for mutability
#[derive(Copy)]
pub struct MutableSpace(pub clean::Mutability);
/// Similar to VisSpace, but used for mutability
#[derive(Copy)]
pub struct RawMutableSpace(pub clean::Mutability);
/// Wrapper struct for properly emitting the stability level.
pub struct Stability<'a>(pub &'a Option<clean::Stability>);
/// Wrapper struct for emitting the stability level concisely.
pub struct ConciseStability<'a>(pub &'a Option<clean::Stability>);
/// Wrapper struct for emitting a where clause from Generics.
pub struct WhereClause<'a>(pub &'a clean::Generics);
/// Wrapper struct for emitting type parameter bounds.
pub struct TyParamBounds<'a>(pub &'a [clean::TyParamBound]);
/// Wrapper struct for emitting a comma-separated list of items
pub struct CommaSep<'a, T: 'a>(pub &'a [T]);

impl VisSpace {
    pub fn get(&self) -> Option<ast::Visibility> {
        let VisSpace(v) = *self; v
    }
}

impl UnsafetySpace {
    pub fn get(&self) -> ast::Unsafety {
        let UnsafetySpace(v) = *self; v
    }
}

<<<<<<< HEAD
=======
impl<'a, T: fmt::String> fmt::String for CommaSep<'a, T> {
    fn fmt(&self, f: &mut fmt::Formatter) -> fmt::Result {
        for (i, item) in self.0.iter().enumerate() {
            if i != 0 { try!(write!(f, ", ")); }
            try!(write!(f, "{}", item));
        }
        Ok(())
    }
}

//NOTE(stage0): remove impl after snapshot
#[cfg(stage0)]
impl<'a> fmt::Show for TyParamBounds<'a> {
    fn fmt(&self, f: &mut fmt::Formatter) -> fmt::Result {
        fmt::String::fmt(self, f)
    }
}

>>>>>>> 9851b4fb
impl<'a> fmt::String for TyParamBounds<'a> {
    fn fmt(&self, f: &mut fmt::Formatter) -> fmt::Result {
        let &TyParamBounds(bounds) = self;
        for (i, bound) in bounds.iter().enumerate() {
            if i > 0 {
                try!(f.write_str(" + "));
            }
            try!(write!(f, "{}", *bound));
        }
        Ok(())
    }
}

impl fmt::String for clean::Generics {
    fn fmt(&self, f: &mut fmt::Formatter) -> fmt::Result {
        if self.lifetimes.len() == 0 && self.type_params.len() == 0 { return Ok(()) }
        try!(f.write_str("&lt;"));

        for (i, life) in self.lifetimes.iter().enumerate() {
            if i > 0 {
                try!(f.write_str(", "));
            }
            try!(write!(f, "{}", *life));
        }

        if self.type_params.len() > 0 {
            if self.lifetimes.len() > 0 {
                try!(f.write_str(", "));
            }
            for (i, tp) in self.type_params.iter().enumerate() {
                if i > 0 {
                    try!(f.write_str(", "))
                }
                try!(f.write_str(tp.name.as_slice()));

                if tp.bounds.len() > 0 {
                    try!(write!(f, ": {}", TyParamBounds(tp.bounds.as_slice())));
                }

                match tp.default {
                    Some(ref ty) => { try!(write!(f, " = {}", ty)); },
                    None => {}
                };
            }
        }
        try!(f.write_str("&gt;"));
        Ok(())
    }
}

impl<'a> fmt::String for WhereClause<'a> {
    fn fmt(&self, f: &mut fmt::Formatter) -> fmt::Result {
        let &WhereClause(gens) = self;
        if gens.where_predicates.len() == 0 {
            return Ok(());
        }
        try!(f.write_str(" <span class='where'>where "));
        for (i, pred) in gens.where_predicates.iter().enumerate() {
            if i > 0 {
                try!(f.write_str(", "));
            }
            match pred {
                &clean::WherePredicate::BoundPredicate { ref ty, ref bounds } => {
                    let bounds = bounds.as_slice();
                    try!(write!(f, "{}: {}", ty, TyParamBounds(bounds)));
                }
                &clean::WherePredicate::RegionPredicate { ref lifetime,
                                                          ref bounds } => {
                    try!(write!(f, "{}: ", lifetime));
                    for (i, lifetime) in bounds.iter().enumerate() {
                        if i > 0 {
                            try!(f.write_str(" + "));
                        }

                        try!(write!(f, "{}", lifetime));
                    }
                }
                &clean::WherePredicate::EqPredicate => {
                    unimplemented!()
                }
            }
        }
        try!(f.write_str("</span>"));
        Ok(())
    }
}

impl fmt::String for clean::Lifetime {
    fn fmt(&self, f: &mut fmt::Formatter) -> fmt::Result {
        try!(f.write_str(self.get_ref()));
        Ok(())
    }
}

impl fmt::String for clean::PolyTrait {
    fn fmt(&self, f: &mut fmt::Formatter) -> fmt::Result {
        if self.lifetimes.len() > 0 {
            try!(f.write_str("for&lt;"));
            for (i, lt) in self.lifetimes.iter().enumerate() {
                if i > 0 {
                    try!(f.write_str(", "));
                }
                try!(write!(f, "{}", lt));
            }
            try!(f.write_str("&gt; "));
        }
        write!(f, "{}", self.trait_)
    }
}

impl fmt::String for clean::TyParamBound {
    fn fmt(&self, f: &mut fmt::Formatter) -> fmt::Result {
        match *self {
            clean::RegionBound(ref lt) => {
                write!(f, "{}", *lt)
            }
            clean::TraitBound(ref ty, modifier) => {
                let modifier_str = match modifier {
                    ast::TraitBoundModifier::None => "",
                    ast::TraitBoundModifier::Maybe => "?",
                };
                write!(f, "{}{}", modifier_str, *ty)
            }
        }
    }
}

impl fmt::String for clean::PathParameters {
    fn fmt(&self, f: &mut fmt::Formatter) -> fmt::Result {
        match *self {
            clean::PathParameters::AngleBracketed { ref lifetimes, ref types } => {
                if lifetimes.len() > 0 || types.len() > 0 {
                    try!(f.write_str("&lt;"));
                    let mut comma = false;
                    for lifetime in lifetimes.iter() {
                        if comma {
                            try!(f.write_str(", "));
                        }
                        comma = true;
                        try!(write!(f, "{}", *lifetime));
                    }
                    for ty in types.iter() {
                        if comma {
                            try!(f.write_str(", "));
                        }
                        comma = true;
                        try!(write!(f, "{}", *ty));
                    }
                    try!(f.write_str("&gt;"));
                }
            }
            clean::PathParameters::Parenthesized { ref inputs, ref output } => {
                try!(f.write_str("("));
                let mut comma = false;
                for ty in inputs.iter() {
                    if comma {
                        try!(f.write_str(", "));
                    }
                    comma = true;
                    try!(write!(f, "{}", *ty));
                }
                try!(f.write_str(")"));
                if let Some(ref ty) = *output {
                    try!(f.write_str(" -&gt; "));
                    try!(write!(f, "{}", ty));
                }
            }
        }
        Ok(())
    }
}

impl fmt::String for clean::PathSegment {
    fn fmt(&self, f: &mut fmt::Formatter) -> fmt::Result {
        try!(f.write_str(self.name.as_slice()));
        write!(f, "{}", self.params)
    }
}

impl fmt::String for clean::Path {
    fn fmt(&self, f: &mut fmt::Formatter) -> fmt::Result {
        if self.global {
            try!(f.write_str("::"))
        }

        for (i, seg) in self.segments.iter().enumerate() {
            if i > 0 {
                try!(f.write_str("::"))
            }
            try!(write!(f, "{}", seg));
        }
        Ok(())
    }
}

/// Used when rendering a `ResolvedPath` structure. This invokes the `path`
/// rendering function with the necessary arguments for linking to a local path.
fn resolved_path(w: &mut fmt::Formatter, did: ast::DefId, p: &clean::Path,
                 print_all: bool) -> fmt::Result {
    path(w, p, print_all,
        |cache, loc| {
            if ast_util::is_local(did) || cache.inlined.contains(&did) {
                Some(repeat("../").take(loc.len()).collect::<String>())
            } else {
                match cache.extern_locations[did.krate] {
                    render::Remote(ref s) => Some(s.to_string()),
                    render::Local => {
                        Some(repeat("../").take(loc.len()).collect::<String>())
                    }
                    render::Unknown => None,
                }
            }
        },
        |cache| {
            match cache.paths.get(&did) {
                None => None,
                Some(&(ref fqp, shortty)) => Some((fqp.clone(), shortty))
            }
        })
}

fn path<F, G>(w: &mut fmt::Formatter,
              path: &clean::Path,
              print_all: bool,
              root: F,
              info: G)
              -> fmt::Result where
    F: FnOnce(&render::Cache, &[String]) -> Option<String>,
    G: FnOnce(&render::Cache) -> Option<(Vec<String>, ItemType)>,
{
    // The generics will get written to both the title and link
    let last = path.segments.last().unwrap();
    let generics = format!("{}", last.params);

    let loc = CURRENT_LOCATION_KEY.with(|l| l.borrow().clone());
    let cache = cache();
    let abs_root = root(&*cache, loc.as_slice());
    let rel_root = match path.segments[0].name.as_slice() {
        "self" => Some("./".to_string()),
        _ => None,
    };

    if print_all {
        let amt = path.segments.len() - 1;
        match rel_root {
            Some(root) => {
                let mut root = String::from_str(root.as_slice());
                for seg in path.segments.index(&(0..amt)).iter() {
                    if "super" == seg.name ||
                            "self" == seg.name {
                        try!(write!(w, "{}::", seg.name));
                    } else {
                        root.push_str(seg.name.as_slice());
                        root.push_str("/");
                        try!(write!(w, "<a class='mod'
                                            href='{}index.html'>{}</a>::",
                                      root.as_slice(),
                                      seg.name));
                    }
                }
            }
            None => {
                for seg in path.segments.index(&(0..amt)).iter() {
                    try!(write!(w, "{}::", seg.name));
                }
            }
        }
    }

    match info(&*cache) {
        // This is a documented path, link to it!
        Some((ref fqp, shortty)) if abs_root.is_some() => {
            let mut url = String::from_str(abs_root.unwrap().as_slice());
            let to_link = &fqp[..(fqp.len() - 1)];
            for component in to_link.iter() {
                url.push_str(component.as_slice());
                url.push_str("/");
            }
            match shortty {
                ItemType::Module => {
                    url.push_str(fqp.last().unwrap().as_slice());
                    url.push_str("/index.html");
                }
                _ => {
                    url.push_str(shortty.to_static_str());
                    url.push_str(".");
                    url.push_str(fqp.last().unwrap().as_slice());
                    url.push_str(".html");
                }
            }

            try!(write!(w, "<a class='{}' href='{}' title='{}'>{}</a>",
                          shortty, url, fqp.connect("::"), last.name));
        }

        _ => {
            try!(write!(w, "{}", last.name));
        }
    }
    try!(write!(w, "{}", generics.as_slice()));
    Ok(())
}

fn primitive_link(f: &mut fmt::Formatter,
                  prim: clean::PrimitiveType,
                  name: &str) -> fmt::Result {
    let m = cache();
    let mut needs_termination = false;
    match m.primitive_locations.get(&prim) {
        Some(&ast::LOCAL_CRATE) => {
            let len = CURRENT_LOCATION_KEY.with(|s| s.borrow().len());
            let len = if len == 0 {0} else {len - 1};
            try!(write!(f, "<a href='{}primitive.{}.html'>",
                        repeat("../").take(len).collect::<String>(),
                        prim.to_url_str()));
            needs_termination = true;
        }
        Some(&cnum) => {
            let path = &m.paths[ast::DefId {
                krate: cnum,
                node: ast::CRATE_NODE_ID,
            }];
            let loc = match m.extern_locations[cnum] {
                render::Remote(ref s) => Some(s.to_string()),
                render::Local => {
                    let len = CURRENT_LOCATION_KEY.with(|s| s.borrow().len());
                    Some(repeat("../").take(len).collect::<String>())
                }
                render::Unknown => None,
            };
            match loc {
                Some(root) => {
                    try!(write!(f, "<a href='{}{}/primitive.{}.html'>",
                                root,
                                path.0.first().unwrap(),
                                prim.to_url_str()));
                    needs_termination = true;
                }
                None => {}
            }
        }
        None => {}
    }
    try!(write!(f, "{}", name));
    if needs_termination {
        try!(write!(f, "</a>"));
    }
    Ok(())
}

/// Helper to render type parameters
fn tybounds(w: &mut fmt::Formatter,
            typarams: &Option<Vec<clean::TyParamBound> >) -> fmt::Result {
    match *typarams {
        Some(ref params) => {
            for param in params.iter() {
                try!(write!(w, " + "));
                try!(write!(w, "{}", *param));
            }
            Ok(())
        }
        None => Ok(())
    }
}

impl fmt::String for clean::Type {
    fn fmt(&self, f: &mut fmt::Formatter) -> fmt::Result {
        match *self {
            clean::TyParamBinder(id) => {
                f.write_str(cache().typarams[ast_util::local_def(id)].as_slice())
            }
            clean::Generic(ref name) => {
                f.write_str(name.as_slice())
            }
            clean::ResolvedPath{ did, ref typarams, ref path } => {
                try!(resolved_path(f, did, path, false));
                tybounds(f, typarams)
            }
            clean::Infer => write!(f, "_"),
            clean::Primitive(prim) => primitive_link(f, prim, prim.to_string()),
            clean::Closure(ref decl) => {
                write!(f, "{style}{lifetimes}|{args}|{bounds}{arrow}",
                       style = UnsafetySpace(decl.unsafety),
                       lifetimes = if decl.lifetimes.len() == 0 {
                           "".to_string()
                       } else {
                           format!("for &lt;{}&gt;",
                                   CommaSep(decl.lifetimes.as_slice()))
                       },
                       args = decl.decl.inputs,
                       arrow = decl.decl.output,
                       bounds = {
                           let mut ret = String::new();
                           for bound in decl.bounds.iter() {
                                match *bound {
                                    clean::RegionBound(..) => {}
                                    clean::TraitBound(ref t, modifier) => {
                                        if ret.len() == 0 {
                                            ret.push_str(": ");
                                        } else {
                                            ret.push_str(" + ");
                                        }
                                        if modifier == ast::TraitBoundModifier::Maybe {
                                            ret.push_str("?");
                                        }
                                        ret.push_str(format!("{}",
                                                             *t).as_slice());
                                    }
                                }
                           }
                           ret
                       })
            }
            clean::Proc(ref decl) => {
                write!(f, "{style}{lifetimes}proc({args}){bounds}{arrow}",
                       style = UnsafetySpace(decl.unsafety),
                       lifetimes = if decl.lifetimes.len() == 0 {
                           "".to_string()
                       } else {
                           format!("for &lt;{}&gt;",
                                   CommaSep(decl.lifetimes.as_slice()))
                       },
                       args = decl.decl.inputs,
                       bounds = if decl.bounds.len() == 0 {
                           "".to_string()
                       } else {
                           let m = decl.bounds
                                           .iter()
                                           .map(|s| s.to_string());
                           format!(
                               ": {}",
                               m.collect::<Vec<String>>().connect(" + "))
                       },
                       arrow = decl.decl.output)
            }
            clean::BareFunction(ref decl) => {
                write!(f, "{}{}fn{}{}",
                       UnsafetySpace(decl.unsafety),
                       match decl.abi.as_slice() {
                           "" => " extern ".to_string(),
                           "\"Rust\"" => "".to_string(),
                           s => format!(" extern {} ", s)
                       },
                       decl.generics,
                       decl.decl)
            }
            clean::Tuple(ref typs) => {
                primitive_link(f, clean::PrimitiveTuple,
                               match typs.as_slice() {
                                    [ref one] => format!("({},)", one),
                                    many => format!("({})",
                                                    CommaSep(many.as_slice()))
                               }.as_slice())
            }
            clean::Vector(ref t) => {
                primitive_link(f, clean::Slice, format!("[{}]", **t).as_slice())
            }
            clean::FixedVector(ref t, ref s) => {
                primitive_link(f, clean::Slice,
                               format!("[{}, ..{}]", **t, *s).as_slice())
            }
            clean::Bottom => f.write_str("!"),
            clean::RawPointer(m, ref t) => {
                write!(f, "*{}{}", RawMutableSpace(m), **t)
            }
            clean::BorrowedRef{ lifetime: ref l, mutability, type_: ref ty} => {
                let lt = match *l {
                    Some(ref l) => format!("{} ", *l),
                    _ => "".to_string(),
                };
                let m = MutableSpace(mutability);
                match **ty {
                    clean::Vector(ref bt) => { // BorrowedRef{ ... Vector(T) } is &[T]
                        match **bt {
                            clean::Generic(_) =>
                                primitive_link(f, clean::Slice,
                                    format!("&amp;{}{}[{}]", lt, m, **bt).as_slice()),
                            _ => {
                                try!(primitive_link(f, clean::Slice,
                                    format!("&amp;{}{}[", lt, m).as_slice()));
                                try!(write!(f, "{}", **bt));
                                primitive_link(f, clean::Slice, "]")
                            }
                        }
                    }
                    _ => {
                        write!(f, "&amp;{}{}{}", lt, m, **ty)
                    }
                }
            }
            clean::PolyTraitRef(ref bounds) => {
                for (i, bound) in bounds.iter().enumerate() {
                    if i != 0 {
                        try!(write!(f, " + "));
                    }
                    try!(write!(f, "{}", *bound));
                }
                Ok(())
            }
            clean::QPath { ref name, ref self_type, ref trait_ } => {
                write!(f, "&lt;{} as {}&gt;::{}", self_type, trait_, name)
            }
            clean::Unique(..) => {
                panic!("should have been cleaned")
            }
        }
    }
}

impl fmt::String for clean::Arguments {
    fn fmt(&self, f: &mut fmt::Formatter) -> fmt::Result {
        for (i, input) in self.values.iter().enumerate() {
            if i > 0 { try!(write!(f, ", ")); }
            if input.name.len() > 0 {
                try!(write!(f, "{}: ", input.name));
            }
            try!(write!(f, "{}", input.type_));
        }
        Ok(())
    }
}

impl fmt::String for clean::FunctionRetTy {
    fn fmt(&self, f: &mut fmt::Formatter) -> fmt::Result {
        match *self {
            clean::Return(clean::Tuple(ref tys)) if tys.is_empty() => Ok(()),
            clean::Return(ref ty) => write!(f, " -&gt; {}", ty),
            clean::NoReturn => write!(f, " -&gt; !")
        }
    }
}

impl fmt::String for clean::FnDecl {
    fn fmt(&self, f: &mut fmt::Formatter) -> fmt::Result {
        write!(f, "({args}){arrow}", args = self.inputs, arrow = self.output)
    }
}

impl<'a> fmt::String for Method<'a> {
    fn fmt(&self, f: &mut fmt::Formatter) -> fmt::Result {
        let Method(selfty, d) = *self;
        let mut args = String::new();
        match *selfty {
            clean::SelfStatic => {},
            clean::SelfValue => args.push_str("self"),
            clean::SelfBorrowed(Some(ref lt), mtbl) => {
                args.push_str(format!("&amp;{} {}self", *lt,
                                      MutableSpace(mtbl)).as_slice());
            }
            clean::SelfBorrowed(None, mtbl) => {
                args.push_str(format!("&amp;{}self",
                                      MutableSpace(mtbl)).as_slice());
            }
            clean::SelfExplicit(ref typ) => {
                args.push_str(format!("self: {}", *typ).as_slice());
            }
        }
        for (i, input) in d.inputs.values.iter().enumerate() {
            if i > 0 || args.len() > 0 { args.push_str(", "); }
            if input.name.len() > 0 {
                args.push_str(format!("{}: ", input.name).as_slice());
            }
            args.push_str(format!("{}", input.type_).as_slice());
        }
        write!(f, "({args}){arrow}", args = args, arrow = d.output)
    }
}

impl fmt::String for VisSpace {
    fn fmt(&self, f: &mut fmt::Formatter) -> fmt::Result {
        match self.get() {
            Some(ast::Public) => write!(f, "pub "),
            Some(ast::Inherited) | None => Ok(())
        }
    }
}

impl fmt::String for UnsafetySpace {
    fn fmt(&self, f: &mut fmt::Formatter) -> fmt::Result {
        match self.get() {
            ast::Unsafety::Unsafe => write!(f, "unsafe "),
            ast::Unsafety::Normal => Ok(())
        }
    }
}

impl fmt::String for clean::ViewPath {
    fn fmt(&self, f: &mut fmt::Formatter) -> fmt::Result {
        match *self {
            clean::SimpleImport(ref name, ref src) => {
                if *name == src.path.segments.last().unwrap().name {
                    write!(f, "use {};", *src)
                } else {
                    write!(f, "use {} as {};", *src, *name)
                }
            }
            clean::GlobImport(ref src) => {
                write!(f, "use {}::*;", *src)
            }
            clean::ImportList(ref src, ref names) => {
                try!(write!(f, "use {}::{{", *src));
                for (i, n) in names.iter().enumerate() {
                    if i > 0 {
                        try!(write!(f, ", "));
                    }
                    try!(write!(f, "{}", *n));
                }
                write!(f, "}};")
            }
        }
    }
}

impl fmt::String for clean::ImportSource {
    fn fmt(&self, f: &mut fmt::Formatter) -> fmt::Result {
        match self.did {
            Some(did) => resolved_path(f, did, &self.path, true),
            _ => {
                for (i, seg) in self.path.segments.iter().enumerate() {
                    if i > 0 {
                        try!(write!(f, "::"))
                    }
                    try!(write!(f, "{}", seg.name));
                }
                Ok(())
            }
        }
    }
}

impl fmt::String for clean::ViewListIdent {
    fn fmt(&self, f: &mut fmt::Formatter) -> fmt::Result {
        match self.source {
            Some(did) => {
                let path = clean::Path {
                    global: false,
                    segments: vec!(clean::PathSegment {
                        name: self.name.clone(),
                        params: clean::PathParameters::AngleBracketed {
                            lifetimes: Vec::new(),
                            types: Vec::new(),
                        }
                    })
                };
                resolved_path(f, did, &path, false)
            }
            _ => write!(f, "{}", self.name),
        }
    }
}

impl fmt::String for MutableSpace {
    fn fmt(&self, f: &mut fmt::Formatter) -> fmt::Result {
        match *self {
            MutableSpace(clean::Immutable) => Ok(()),
            MutableSpace(clean::Mutable) => write!(f, "mut "),
        }
    }
}

impl fmt::String for RawMutableSpace {
    fn fmt(&self, f: &mut fmt::Formatter) -> fmt::Result {
        match *self {
            RawMutableSpace(clean::Immutable) => write!(f, "const "),
            RawMutableSpace(clean::Mutable) => write!(f, "mut "),
        }
    }
}

impl<'a> fmt::String for Stability<'a> {
    fn fmt(&self, f: &mut fmt::Formatter) -> fmt::Result {
        let Stability(stab) = *self;
        match *stab {
            Some(ref stability) => {
                write!(f, "<a class='stability {lvl}' title='{reason}'>{lvl}</a>",
                       lvl = stability.level,
                       reason = stability.text)
            }
            None => Ok(())
        }
    }
}

impl<'a> fmt::String for ConciseStability<'a> {
    fn fmt(&self, f: &mut fmt::Formatter) -> fmt::Result {
        let ConciseStability(stab) = *self;
        match *stab {
            Some(ref stability) => {
                write!(f, "<a class='stability {lvl}' title='{lvl}{colon}{reason}'></a>",
                       lvl = stability.level,
                       colon = if stability.text.len() > 0 { ": " } else { "" },
                       reason = stability.text)
            }
            None => {
                write!(f, "<a class='stability Unmarked' title='No stability level'></a>")
            }
        }
    }
}

impl fmt::String for ModuleSummary {
    fn fmt(&self, f: &mut fmt::Formatter) -> fmt::Result {
        fn fmt_inner<'a>(f: &mut fmt::Formatter,
                         context: &mut Vec<&'a str>,
                         m: &'a ModuleSummary)
                     -> fmt::Result {
            let cnt = m.counts;
            let tot = cnt.total();
            if tot == 0 { return Ok(()) }

            context.push(m.name.as_slice());
            let path = context.connect("::");

            try!(write!(f, "<tr>"));
            try!(write!(f, "<td><a href='{}'>{}</a></td>", {
                            let mut url = context.slice_from(1).to_vec();
                            url.push("index.html");
                            url.connect("/")
                        },
                        path));
            try!(write!(f, "<td class='summary-column'>"));
            try!(write!(f, "<span class='summary Stable' \
                            style='width: {:.4}%; display: inline-block'>&nbsp</span>",
                        (100 * cnt.stable) as f64/tot as f64));
            try!(write!(f, "<span class='summary Unstable' \
                            style='width: {:.4}%; display: inline-block'>&nbsp</span>",
                        (100 * cnt.unstable) as f64/tot as f64));
            try!(write!(f, "<span class='summary Experimental' \
                            style='width: {:.4}%; display: inline-block'>&nbsp</span>",
                        (100 * cnt.experimental) as f64/tot as f64));
            try!(write!(f, "<span class='summary Deprecated' \
                            style='width: {:.4}%; display: inline-block'>&nbsp</span>",
                        (100 * cnt.deprecated) as f64/tot as f64));
            try!(write!(f, "<span class='summary Unmarked' \
                            style='width: {:.4}%; display: inline-block'>&nbsp</span>",
                        (100 * cnt.unmarked) as f64/tot as f64));
            try!(write!(f, "</td></tr>"));

            for submodule in m.submodules.iter() {
                try!(fmt_inner(f, context, submodule));
            }
            context.pop();
            Ok(())
        }

        let mut context = Vec::new();

        let tot = self.counts.total();
        let (stable, unstable, experimental, deprecated, unmarked) = if tot == 0 {
            (0, 0, 0, 0, 0)
        } else {
            ((100 * self.counts.stable)/tot,
             (100 * self.counts.unstable)/tot,
             (100 * self.counts.experimental)/tot,
             (100 * self.counts.deprecated)/tot,
             (100 * self.counts.unmarked)/tot)
        };

        try!(write!(f,
r"<h1 class='fqn'>Stability dashboard: crate <a class='mod' href='index.html'>{name}</a></h1>
This dashboard summarizes the stability levels for all of the public modules of
the crate, according to the total number of items at each level in the module and
its children (percentages total for {name}):
<blockquote>
<a class='stability Stable'></a> stable ({}%),<br/>
<a class='stability Unstable'></a> unstable ({}%),<br/>
<a class='stability Experimental'></a> experimental ({}%),<br/>
<a class='stability Deprecated'></a> deprecated ({}%),<br/>
<a class='stability Unmarked'></a> unmarked ({}%)
</blockquote>
The counts do not include methods or trait
implementations that are visible only through a re-exported type.",
stable, unstable, experimental, deprecated, unmarked,
name=self.name));
        try!(write!(f, "<table>"));
        try!(fmt_inner(f, &mut context, self));
        write!(f, "</table>")
    }
}<|MERGE_RESOLUTION|>--- conflicted
+++ resolved
@@ -66,8 +66,6 @@
     }
 }
 
-<<<<<<< HEAD
-=======
 impl<'a, T: fmt::String> fmt::String for CommaSep<'a, T> {
     fn fmt(&self, f: &mut fmt::Formatter) -> fmt::Result {
         for (i, item) in self.0.iter().enumerate() {
@@ -78,15 +76,6 @@
     }
 }
 
-//NOTE(stage0): remove impl after snapshot
-#[cfg(stage0)]
-impl<'a> fmt::Show for TyParamBounds<'a> {
-    fn fmt(&self, f: &mut fmt::Formatter) -> fmt::Result {
-        fmt::String::fmt(self, f)
-    }
-}
-
->>>>>>> 9851b4fb
 impl<'a> fmt::String for TyParamBounds<'a> {
     fn fmt(&self, f: &mut fmt::Formatter) -> fmt::Result {
         let &TyParamBounds(bounds) = self;
